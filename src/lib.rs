--- conflicted
+++ resolved
@@ -18,11 +18,8 @@
 extern crate serde_json;
 
 use coercions::CoercionTree;
-<<<<<<< HEAD
 use deltalake_core::kernel::{Action, Format, Metadata, StructType};
-=======
 use deltalake_core::operations::transaction::TableReference;
->>>>>>> 0585509c
 use deltalake_core::protocol::DeltaOperation;
 use deltalake_core::protocol::OutputMode;
 use deltalake_core::{DeltaTable, DeltaTableError};
@@ -109,6 +106,14 @@
         /// Wrapped [`DataWriterError`]
         #[from]
         source: Box<DataWriterError>,
+    },
+
+    /// Error in Delta transaction parsing or handline
+    #[error("Delta kernel error: {source}")]
+    Delta {
+        /// Wrapped [`deltalake_core::kernel::Error`]
+        #[from]
+        source: deltalake_core::kernel::Error,
     },
 
     /// Error from [`WriteOffsetsError`]
@@ -304,13 +309,10 @@
     pub input_format: MessageFormat,
     /// Terminates when initial offsets are reached
     pub end_at_last_offsets: bool,
-<<<<<<< HEAD
     /// Enable schema evolution based on message contents
     pub schema_evolution: bool,
-=======
     /// Assume that message payloads are gzip compressed and decompress them before processing.
     pub decompress_gzip: bool,
->>>>>>> 0585509c
 }
 
 impl Default for IngestOptions {
@@ -332,11 +334,8 @@
             statsd_endpoint: "localhost:8125".to_string(),
             input_format: MessageFormat::DefaultJson,
             end_at_last_offsets: false,
-<<<<<<< HEAD
             schema_evolution: false,
-=======
             decompress_gzip: false,
->>>>>>> 0585509c
         }
     }
 }
@@ -784,7 +783,6 @@
         let transformer = Transformer::from_transforms(&opts.transforms)?;
         let table = delta_helpers::load_table(table_uri, HashMap::new()).await?;
         let coercion_tree = coercions::create_coercion_tree(table.schema().unwrap());
-<<<<<<< HEAD
         let delta_writer = DataWriter::with_options(
             &table,
             DataWriterOptions {
@@ -794,19 +792,12 @@
         let deserializer = match MessageDeserializerFactory::try_build(
             &opts.input_format,
             opts.schema_evolution,
+            opts.decompress_gzip,
         ) {
             Ok(deserializer) => deserializer,
             Err(e) => return Err(IngestError::UnableToCreateDeserializer { source: e }),
         };
-=======
-        let delta_writer = DataWriter::for_table(&table, HashMap::new())?;
-        let deserializer =
-            match MessageDeserializerFactory::try_build(&opts.input_format, opts.decompress_gzip) {
-                Ok(deserializer) => deserializer,
-                Err(e) => return Err(IngestError::UnableToCreateDeserializer { source: e }),
-            };
-
->>>>>>> 0585509c
+
         Ok(IngestProcessor {
             topic,
             consumer,
@@ -1000,10 +991,9 @@
             return Err(IngestError::ConflictingOffsets);
         }
 
-<<<<<<< HEAD
         let mut attempt_number: u32 = 0;
         let mut actions = build_actions(&partition_offsets, self.opts.app_id.as_str(), add);
-        let delta_metadata = self.table.state.delta_metadata().unwrap();
+        let table_schema = self.table.schema();
         // Determine whether an attempt to update the delta_writer's schema should be performed
         //
         // In most cases, this is desired behavior, except when the table is evolving
@@ -1011,34 +1001,27 @@
 
         // If schema evolution is enabled and then kafka-delta-ingest must ensure that the new
         // `table_schema` is compatible with the evolved schema in the writer
-        if self.opts.schema_evolution && self.delta_writer.has_schema_changed() {
+        if self.opts.schema_evolution
+            && self.delta_writer.has_schema_changed()
+            && table_schema.is_some()
+        {
             if let Ok(arrow_schema) = self
                 .delta_writer
-                .can_merge_with_delta_schema(&delta_metadata.schema)
+                .can_merge_with_delta_schema(table_schema.unwrap())
             {
                 debug!("The schema has changed *AND* the schema is evolving..this transaction will include a Metadata action");
                 update_schema = false;
                 let new_delta_schema: StructType = arrow_schema.try_into()
                     .expect("The delta_writer schema was unable to be coerced into a delta schema, this is fatal!");
-                let schema_string: String = serde_json::to_string(&new_delta_schema)?;
                 // TODO: Handle partition columns somehow? Can we even evolve partition columns? Maybe
                 // this should just propagate the existing columns in the new action
                 let part_cols: Vec<String> = vec![];
-                let metadata = Metadata::new(
-                    Uuid::new_v4(),
-                    Format::default(),
-                    schema_string,
-                    part_cols,
-                    None,
-                );
+                let metadata = Metadata::try_new(new_delta_schema, part_cols, HashMap::default())?;
                 actions.push(Action::Metadata(metadata));
             }
         }
 
-        if update_schema && self.delta_writer.update_schema(delta_metadata)? {
-=======
-        if self.delta_writer.update_schema(&self.table)? {
->>>>>>> 0585509c
+        if update_schema && self.delta_writer.update_schema(&self.table)? {
             info!("Table schema has been updated");
             // Update the coercion tree to reflect the new schema
             let coercion_tree = coercions::create_coercion_tree(self.table.schema().unwrap());
