--- conflicted
+++ resolved
@@ -29,39 +29,19 @@
 uuid = { version = "1.0", features = ["serde", "v4"] }
 url = "2.3"
 
-<<<<<<< HEAD
-#deltalake = { version = "0.16.5", features = ["arrow", "json", "parquet"], optional = true }
-deltalake-core = { git = "https://github.com/rtyler/delta-rs", branch = "createdTime_is_optional", features = ["json"]}
-deltalake-aws = { git = "https://github.com/delta-io/delta-rs", branch = "main", optional = true }
-deltalake-azure = { git = "https://github.com/delta-io/delta-rs", branch = "main", optional = true }
-=======
 # datafusion feature is required for writer version 2
 deltalake-core = { version = "~0.18.1", features = ["json", "datafusion"]}
 deltalake-aws = { version = "~0.1.2", optional = true }
 deltalake-azure = { version = "~0.1.3", optional = true }
->>>>>>> 0585509c
 
 # s3 feature enabled, helps for locking interactions with DLQ
 dynamodb_lock = { version = "0.6.0", optional = true }
-<<<<<<< HEAD
-
 # sentry
 sentry = { version = "0.23.0", optional = true }
-
 # avro
 apache-avro = { version =  "^0.14", optional = true }
 schema_registry_converter = { version = "3.1.0", optional = true, features = ["easy", "json", "avro"] }
 
-# azure feature enabled, mostly used for tests
-azure_core = { version = "0.18.0", optional = true }
-azure_storage = { version = "0.18.0", optional = true }
-azure_storage_blobs = { version = "0.18.0", optional = true }
-
-=======
-# sentry
-sentry = { version = "0.23.0", optional = true }
-
->>>>>>> 0585509c
 [features]
 default = [
 ]
@@ -89,12 +69,7 @@
 serial_test = "*"
 tempfile = "3"
 time = "0.3.20"
-<<<<<<< HEAD
-rusoto_core = { version = "0.47", default-features = false, features = ["rustls"]}
-rusoto_s3 = { version = "0.47", default-features = false, features = ["rustls"]}
-=======
 utime = "0.3"
->>>>>>> 0585509c
 
 [profile.release]
 lto = true